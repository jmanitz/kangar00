--- conflicted
+++ resolved
@@ -1,4 +1,3 @@
-<<<<<<< HEAD
 #################################################
 #
 # kernel object functions
@@ -65,7 +64,8 @@
 #' @slot kernel kernel matrix of dimension equal to individuals
 #' @slot pathway pathway object
 #'
-#' @details This kernel is used for predictions. If observations and knots are equal, better construct a full-rank kernel of class \code{\link{kernel}}.
+#' @details This kernel is used for predictions. If observations and knots are 
+#' equal, better construct a full-rank kernel of class \code{\link{kernel}}.
 #'
 #' @author Juliane Manitz
 #' @export
@@ -87,15 +87,23 @@
 #' calculates the kernel-matrix of a pathway which can by evaluated in the 
 #' logistic kernel machine test.
 #'
-#' @param object \code{GWASdata} object containing the genotypes of the individuals for which a kernel will be calculated.
-#' @param pathway object of the class \code{pathway} specifying the SNP set for which a kernel will be calculated.
-#' @param type character, kernel type: Use \code{"lin"} for linear kernels, \code{"sia"} for size-adjusted or \code{"net"} for network-based kernels.
-#' @param knots \code{GWASdata} object, if specified a low-rank kernel will be computed
-#' @param parallel character specifying if the kernel matrix is computed in parallel: Use \code{"none"} for non-parallel calculation on CPU. (other options not yet implemented)
+#' @param object \code{GWASdata} object containing the genotypes of the 
+#' individuals for which a kernel will be calculated.
+#' @param pathway object of the class \code{pathway} specifying the SNP set 
+#' for which a kernel will be calculated.
+#' @param type character, kernel type: Use \code{"lin"} for linear kernels, 
+#' \code{"sia"} for size-adjusted or \code{"net"} for network-based kernels.
+#' @param knots \code{GWASdata} object, if specified a low-rank kernel will be 
+#' computed
+#' @param parallel character specifying if the kernel matrix is computed in 
+#' parallel: Use \code{"none"} for non-parallel calculation on CPU. (other 
+#' options not yet implemented)
 #' @param ... further arguments to be passed to the kernel computations
 #'
-#' @return Returns an object of class \code{kernel}, including the similarity matrix of the  pathway for the considered individuals (\code{kernel}). 
-#' If \code{knots} are specified low-rank kernel of class \code{lowrank_kernel} will be returned, which is not necessarily quadratic and symmetric.
+#' @return Returns an object of class \code{kernel}, including the similarity 
+#' matrix of the  pathway for the considered individuals (\code{kernel}). 
+#' If \code{knots} are specified low-rank kernel of class \code{lowrank_kernel} 
+#' will be returned, which is not necessarily quadratic and symmetric.
 #' @details
 #' Different types of kernels can be constructed:
 #' \itemize{
@@ -212,7 +220,8 @@
         z <- as(object@geno[,as.character(SNPset)],'matrix')
         if(any(is.na(z)))
             stop("genotype information contains missing values")
-        z <- z[, apply(z,2,sum)/(2*nrow(z)) >= 0.001 &  apply(z,2,sum)/(2*nrow(z)) < 1] #only snps maf >= 0.1%
+        z <- z[, apply(z,2,sum)/(2*nrow(z)) >= 0.001 &  apply(z,2,sum)/(2*nrow(z)) < 1] 
+        #only snps maf >= 0.1%
         e.val <- eigen(cor(z), symmetric=TRUE, only.values=TRUE)$values
         nn    <- length(e.val)
         a <- matrix( rep(rowSums(z*z),nrow(z)),nrow=nrow(z))
@@ -276,7 +285,8 @@
 ################################## helper function #############################
 
 setGeneric('rewire_network', function(x, ...) standardGeneric('rewire_network'))
-#' Apply two-step network to rewire network genes if it contains no SNPs in GWASdata (for internal use)
+#' Apply two-step network to rewire network genes if it contains no SNPs in 
+#' GWASdata (for internal use)
 #'
 #' @export
 #' @author Juliane Manitz
@@ -382,7 +392,8 @@
 #'
 #' @param x matrix specifying the network adjacency matrix.
 #' @param eps numeric, tolance for smallest eigenvalue adjustment
-#' @return The matrix x, if it is positive definite and the closest positive semi-definite matrix if x is not positive semi-definite.
+#' @return The matrix x, if it is positive definite and the closest positive 
+#' semi-definite matrix if x is not positive semi-definite.
 #'
 #' @details <FIXME> Add formula. For more details check the references.
 #'
@@ -463,466 +474,4 @@
                   print(levelplot(x@kernel, col.regions=rev(heat.colors(n=20)),  drop.unused.levels=FALSE, scales=list(alternating=0), main=paste('Genetic Similarity Kernel Matrix for Pathway',x@pathway@id)), ...)
               }
               invisible(NULL)
-          })
-=======
-#################################################
-#
-# kernel object functions
-#
-#################################################
-
-#' @include GWASdata.r pathway.r
-NULL
-
-#################################### kernel class definition #################
-#' An S4 class to represent a kernel for a SNPset
-#'
-#' @rdname kernel-class
-#'
-#' @slot type character, kernel type: Use \code{"lin"} for linear kernels,
-#' \code{"sia"} for size-adjusted or \code{"net"} for network-based kernels.
-#' @slot kernel kernel matrix of dimension equal to individuals
-#' @slot pathway pathway object
-#'
-#' @author Juliane Manitz
-#' @export
-#' @import methods
-kernel <- setClass('kernel',
-                   representation(type='character', kernel='matrix',
-                                  pathway='pathway'))
-setValidity('kernel', function(object){
-    msg  <- NULL
-    valid <- TRUE
-#    ## if knots are specified, skip validy check
-#    further_args <- list(...)
-#    if (!is.null(further_args) && "knots" %in% names(further_args)) {
-#  	return(TRUE)
-#    }
-    # kernel matrix quadratic
-#    if(nrow(object@kernel)!=ncol(object@kernel)){
-#        valid <- FALSE
-#        msg <- c(msg, "kernel matrix has to be quadratic")
-#    }
-    #	# nrow/ncol = # individuals
-    #	if(nrow(object@kernel)!=nrow(object@GWASdata@pheno)){
-    #	  valid <- FALSE
-    #     msg <- c(msg, "kernel matrix has to be dimension equal to individuals in GWAS")
-    #        }
-    # isSymmetric(kernel)
-    if( !isSymmetric(round(object@kernel),10) ){
-        valid <- FALSE
-        msg <- c(msg, "kernel matrix has to be symmetric")
-    }
-    # pos semi def?
-    lambda <- min(eigen(object@kernel, only.values=TRUE, symmetric=TRUE)$values)
-    if(lambda < -1e-6){ # smallest eigenvalue negative = not semipositive definite
-        valid <- FALSE
-        msg <- c(msg, "kernel matrix has to be positive semi-definite")
-    }
-    if(valid) TRUE else msg
-})
-
-#' An S4 class to represent a low-rank kernel for a SNPset at specified knots
-#'
-#' @rdname lowrank_kernel-class
-#'
-#' @slot type character, kernel type: Use \code{"lin"} for linear kernels,
-#' \code{"sia"} for size-adjusted or \code{"net"} for network-based kernels.
-#' @slot kernel kernel matrix of dimension equal to individuals
-#' @slot pathway pathway object
-#'
-#' @details This kernel is used for predictions. If observations and knots are equal, better construct a full-rank kernel of class \code{\link{kernel}}.
-#'
-#' @author Juliane Manitz
-#' @export
-#' @import methods
-lowrank_kernel <- setClass('lowrank_kernel',
-                   slots=c(type='character', kernel='matrix', pathway='pathway'))
-
-setValidity('lowrank_kernel', function(object){
-    msg  <- NULL
-    valid <- TRUE
-#    <FIXME> any validity check required
-    if(valid) TRUE else msg
-})
-#################################### kernel object constructor #################
-
-# calculate kernel object
-setGeneric('calc_kernel', function(object, ...) standardGeneric('calc_kernel'))
-
-#' calculates a kernel to be evaluated in the logistic kernel machine test.
-#'
-#' @param object \code{GWASdata} object containing the genotypes of the individuals for which a kernel will be calculated.
-#' @param pathway object of the class \code{pathway} specifying the SNP set for which a kernel will be calculated.
-#' @param type character, kernel type: Use \code{"lin"} for linear kernels, \code{"sia"} for size-adjusted or \code{"net"} for network-based kernels.
-#' @param knots \code{GWASdata} object, if specified low-rank kernel be computed
-#' @param parallel character specifying if the kernel matrix is computed in parallel: Use \code{"none"} for ... <FIXME>
-#' @param ... further arguments to be passed to the kernel computations
-#'
-#' @return Returns object of class kernel, including the similarity matrix of the corresponding pathway for the considered individuals (\code{kernel}). If \code{knots} are specified low-rank kernel of class \code{lowrank_kernel} will be returned, which is not necessarily quadratic and symmetric.
-#' @details
-#' Different types of kernels can be constructed:
-#' \itemize{
-#'   \item \code{type='lin'} creates the linear kernel assuming additive SNP effects to be evaluated in the logistic kernel machine test.
-#'   \item \code{type='sia'} calculates the size-adjusted kernel which takes into consideration the numbers of SNPs and genes in a pathway to correct for size bias.
-#'   \item \code{type='net'} calculates a network-based kernel to be evaluated in the logistic kernel machine test. Not only information on gene membership and gene/pathway size in number of SNPs is incorporated in the calculation, but also the interaction structure of genes in the pathway.
-#' }
-#' For more details, check the references.
-#' @references
-#' \itemize{
-#'  \item Wu MC, Kraft P, Epstein MP, Taylor DM, Chanock SJ, Hunter DJ, Lin X Powerful SNP-Set Analysis for Case-Control Genome-Wide Association Studies. Am J Hum Genet 2010, 86:929-42
-#'  \item Freytag S, Bickeboeller H, Amos CI, Kneib T, Schlather M: A Novel Kernel for Correcting Size Bias in the Logistic Kernel Machine Test with an Application to Rheumatoid Arthritis. Hum Hered. 2012, 74(2):97-108.
-#'  \item Freytag S, Manitz J, Schlather M, Kneib T, Amos CI, Risch A, Chang-Claude J, Heinrich J, Bickeboeller H: A network-based kernel machine test for the identification of risk pathways in genome-wide association studies. Hum Hered. 2013, 76(2):64-75.
-#' }
-#'
-#' @examples
-#' #### missing example #### <FIXME>
-#'
-#' @author Juliane Manitz, Saskia Freytag, Ngoc Thuy Ha
-#' @rdname calc_kernel
-#' @export
-#' @seealso \code{\link{kernel-class}}, \code{\link{GWASdata-class}}, \code{\link{pathway-class}}
-setMethod('calc_kernel', signature(object = 'GWASdata'),
-       definition = function(object, pathway, knots = NULL,
-			     type = c('lin', 'sia', 'net'),
-                             parallel = c('none', 'cpu', 'gpu'), ...) {
-           # user inputs
-           type     <- match.arg(type)
-           parallel <- match.arg(parallel)
-	   if(!inherits(object, "GWASdata")){
-	       stop("GWASdata must inherit from class 'GWASdata'")
-	   }
-	   if(!inherits(pathway, "pathway")){
-	       stop("GWASdata must inherit from class 'pathway'")
-	   }
-	   if(!is.null(knots) && !inherits(knots, "GWASdata")){
-	       stop("knots must inherit from class 'GWASdata'")
-	   }
-     
-	   pwIdTest <- try(unique(object@anno$snp[which(object@anno$pathway == pathway@id)]))
-     if(class(pwIdTest) == "try-error"){
-       print(setdiff(pathway@id, object@anno$pathway))
-       stop("The above-mentioned pathways cannot be found in the annotation file. \n")
-     }
-     
-	   # transfer to specific kernel function
-           k <- eval(parse(text=paste(type, "_kernel(
-                           object = object, pathway = pathway,
-                           knots = knots, parallel = parallel, ...)",sep='')))
-           return(k)
-})
-
-############################### kernel functions ##############################
-# calculate linear kernel
-setGeneric('lin_kernel', function(object, ...) standardGeneric('lin_kernel'))
-#' @describeIn calc_kernel
-#' @export
-setMethod('lin_kernel', signature(object = 'GWASdata'),
-          definition = function(object, pathway, knots=NULL,
-                       parallel = c('none', 'cpu', 'gpu'), ...) {
-    lowrank <- !is.null(knots)
-#    further_args <- list(...)
-#    if (!is.null(further_args))
-#        stop("handling of '...' not yet implemented")
-    ## which SNPs are in specified pathway
-    SNPset <- unique(object@anno$snp[which(object@anno$pathway == pathway@id)])
-    #subset genotype data for specified SNP set
-    Z1 <- as(object@geno[,as.character(SNPset)],'matrix')
-    if(any(is.na(Z1)))
-        stop("genotype information contains missing values")
-    if(lowrank){
-        Z2 <- knots@geno
-        Z2 <- as(Z2[,as.character(SNPset)],'matrix')
-        k <- Z1 %*% t(Z2)
-        return(new('lowrank_kernel', type='lin', kernel=k, pathway=pathway))
-    }else{
-      # K=ZZ' kernel matrix = genetic similarity
-      if(parallel=='none'){
-        k <- tcrossprod(Z1)
-      }
-      if(parallel=='cpu'){
-        stop('sorry, not yet defined')
-      }
-      if(parallel=='gpu'){   # Suggests gputools #
-      if(require(gputools)){
-        Z <- as.numeric(Z1)
-        k <- gpuMatMult(Z1,t(Z1))
-      }else{
-        stop("Please install package 'gputools' to run matrix multiplication on GPU")
-        }
-      }
-      #return kernel object
-      return(new('kernel', type='lin', kernel=k, pathway=pathway))
-    }
-})
-
-# create size-adjusted kernel
-setGeneric('sia_kernel', function(object, ...) standardGeneric('sia_kernel'))
-#' @describeIn calc_kernel
-#' @export 
-setMethod('sia_kernel', signature(object = 'GWASdata'),
-          definition = function(object, pathway, knots=NULL,
-                       parallel = c('none', 'cpu', 'gpu'), ...) {
-
-    if (!is.null(knots))
-        stop("knots are not yet implemented for SIA kernel")
-# <FIXME> add calculations with knots
-    genemat <- function(g, object){
-        SNPset <- unique(object@anno$snp[which(object@anno$pathway==pathway@id)])
-        #subset genotype data for specified SNP set
-        z <- as(object@geno[,as.character(SNPset)],'matrix')
-        if(any(is.na(z)))
-            stop("genotype information contains missing values")
-        z <- z[, apply(z,2,sum)/(2*nrow(z)) >= 0.001 &  apply(z,2,sum)/(2*nrow(z)) < 1] #only snps maf >= 0.1%
-        e.val <- eigen(cor(z), symmetric=TRUE, only.values=TRUE)$values
-        nn    <- length(e.val)
-        a <- matrix( rep(rowSums(z*z),nrow(z)),nrow=nrow(z))
-        distances <- a -2*tcrossprod(z) + t(a)
-        distances <- round(distances, digits=3)
-        return( list(distances, (nn*(1-(nn-1)*var(e.val)/(nn^2))), ncol(z)) )
-    }
-        #matrix, eff.length.gene, length.gene
-    genemat2 <- function(l, max.eff){
-        delta <- sqrt(l[[2]]/max.eff) #delta <- sqrt(eff.length.gene/max.eff)
-        roh   <- (mean(c(l[[1]])))^(-delta)*(l[[2]]/l[[3]])^(-delta)
-        return(-roh*(l[[1]]/l[[3]])^(delta))
-    }
-
-    anno <- object@anno[object@anno[,"pathway"]==pathway@id, c("gene","snp")] 
-    gene.counts <- table(anno[,"gene"]) #counts number of different SNPs per gene
-    g.10 <- names(gene.counts[gene.counts >= 2]) #genes with >= 2 snps
-
-    #[[1]]:genematrix, [[2]]:eff.length.gene, [[3]]:length.gene
-    liste <- lapply(g.10, genemat, object)
-    get2    <- function(l){ return(l[[2]]) }
-    max.eff <- max( unlist( lapply(liste, get2) ) )
-
-    kerneltimes <- matrix( rep(0,(dim(object@pheno)[1])^2), nrow=dim(object@pheno)[1])
-    kerneltimes <- Reduce('+', lapply(liste,genemat2,max.eff))
-    k <- exp( sqrt(1/(length(unique(anno[,"gene"])))) * kerneltimes )
-    #return kernel object
-    return(kernel(type='size-adjusted',kernel=k,pathway=pathway))
-})
-
-
-# calculate network-based kernel
-setGeneric('net_kernel', function(object, ...) standardGeneric('net_kernel'))
-#' @describeIn calc_kernel
-#' @export
-setMethod('net_kernel', signature(object = 'GWASdata'),
-          definition = function(object, pathway, knots=NULL,
-                       parallel = c('none', 'cpu', 'gpu'), ...) {
-    ## check if knots are specified
-    lowrank <- !is.null(knots)
-    #genotype matrix Z, which SNPs are in specified pathway
-    SNPset <- unique(object@anno$snp[which(object@anno$pathway==pathway@id)])
-    #subset genotype data for specified SNP set
-    Z1 <- as(object@geno[,as.character(SNPset)],'matrix')
-    if (any(is.na(Z1)))
-        stop("genotype information contains missing values")
-    # compute kernel
-    ANA <- get_ana(object@anno, SNPset, pathway)
-    ## if knots are specified
-    if (lowrank) {
-        Z2 <- knots@geno
-        Z2 <- as(Z2[,as.character(SNPset)],'matrix')
-        K <- Z1 %*% ANA %*% t(Z2)
-        return(lowrank_kernel(type='network', kernel=K, pathway=pathway))
-    }
-    K <- Z1 %*% ANA %*% t(Z1)
-    #return kernel object
-    return(kernel(type='network',kernel=K,pathway=pathway))
-})
-
-################################## helper function #############################
-
-setGeneric('rewire_network', function(x, ...) standardGeneric('rewire_network'))
-#' Apply two-step network to rewire network genes if it contains no SNPs in GWASdata (for internal use)
-#'
-#' @export
-#' @author Juliane Manitz
-#'
-#' @param x adjacency matrix
-#' @param remov indication which genes should be removed <FIXME> what does this mean? TRUE/FALSE vector, gene names, or vector
-#' @return An adjacency matrix containing rewired network
-#'
-#' @references TODO Newman?
-setMethod('rewire_network', signature = 'matrix',
-          definition = function(x, remov) {
-    # early exist if no genes have to be removed
-    if(length(remov)==0){ return(x) }
-
-    # identify genes that need to be carried forward to the subnetwork
-    a <- (x[remov,]!=0)
-    # can be vector or matrix -> make matrix to apply colsums
-    if(is.null(dim(a))){
-       a <- rbind(rep(0,length(a)),a)
-    }
-    ind_sub <- which(colSums(a)!= 0)
-    # extract the subnetwork
-    xsub <- x[ind_sub, ind_sub]
-
-    #if gene to remove had no connections
-    if(is.null(dim(xsub))){
-       return(x[-remov,-remov])
-    }
-
-    # exclude self-interaction
-    diag(xsub) <- 0
-    # if nullmatrix
-    if(sum(xsub!=0)==0){
-       return(x[-remov,-remov])
-    }
-
-    # calculate the two-step network
-    xsub2step <- xsub %*% xsub
-    xsub2step[xsub2step>0] <-  1
-    xsub2step[xsub2step<0] <- -1
-
-    # check whether interaction types contradict
-    check_contradicts <- ((xsub != 0) & (xsub + xsub2step == 0))
-    if(any(check_contradicts)){
-       xsub2step[(xsub != 0) & (xsub + xsub2step == 0)] <- 0
-       message('Interaction types contradict after rewiring: Edges removed.')
-    }
-    # replace the subnetwork in the adjacency matrix
-    x[ind_sub,ind_sub] <- xsub2step
-    # remove the genes and return network
-    return(x[-remov,-remov])
-})
-
-setGeneric('get_ana', function(x, ...) standardGeneric('get_ana'))
-#' Produce middle part of network kernel (for internal use)
-#'
-#' @export
-#' @author Juliane Manitz, Saskia Freytag, Stefanie Friedrichs
-#'
-#' @param x \code{data.frame} with annotation information as returned from
-#' \cite{\link{get_anno}}
-#' @param SNPset vector with SNPs to be analyzed
-#' @param pathway pathway object
-#' @return matrix ANA' for inner part of network kernel
-setMethod('get_ana', signature = 'data.frame',
-          definition = function(x, SNPset, pathway){
-
-    N <- as.matrix(pathway@adj)
-    N[N!=0] <- pathway@sign
-    if(any(is.na(N)))
-        stop("network information contains missing values")
-
-    ### remove genes that have no SNPs (not in anno):
-    # genes in pathway
-    net_genes <- get_genes(pathway)
-    # genes in annotation -> genes with SNPs in GWASdata
-    anno_sub <- x[x$pathway==pathway@id,]
-    anno_genes <- unique(anno_sub$gene)
-    # pathway genes that are not in annotation
-    remov <- which(! net_genes %in% anno_genes)
-    # rewire network -> separate function
-    N <- rewire_network(N, remov)
-
-    # include selfinteractions for main effects
-    diag(N) <- 1
-    ## make N positive semidefinit
-    N <- make_psd(N)
-
-    #A: SNP to gene mapping
-    Atab <- table(anno_sub[c('snp','gene')])
-    Amat <- as(Atab, 'matrix')
-    A <- Amat[SNPset,rownames(N)]    #A is colnames(Z) x rownames(N)
-
-    #A*: size-adjustement for no of SNPs in each gene
-    A.star <- t(t(A) / sqrt(colSums(A)))
-
-    return(A.star %*% N %*% t(A.star))
-})
-
-setGeneric('make_psd', function(x, ...) standardGeneric('make_psd'))
-#' Adjust network matrix to be positive semi-definite
-#'
-#' @param x matrix specifying the network adjacency matrix.
-#' @param eps numeric, tolance for smallest eigenvalue adjustment
-#' @return The matrix x, if it is positive definite and the closest positive semi-definite matrix if x is not positive semi-definite.
-#'
-#' @details <FIXME> Add formula. For more details check the references.
-#'
-#' @references
-#' \itemize{
-#'  \item Freytag S, Manitz J, Schlather M, Kneib T, Amos CI, Risch A, Chang-Claude J, Heinrich J, Bickeboeller H: A network-based kernel machine test for the identification of risk pathways in genome-wide association studies. Hum Hered. 2013, 76(2):64-75.
-#' }
-#'
-#' @export
-#' @author Juliane Manitz, Saskia Freytag, Stefanie Friedrichs
-setMethod('make_psd', signature = 'matrix',
-          definition = function(x, eps = sqrt(.Machine$double.eps)) {
-
-    lambda <- min(eigen(x, only.values = TRUE, symmetric = TRUE)$values)
-    ## use some additional tolerance to ensure semipositive definite matrices
-    lambda <- lambda - sqrt(.Machine$double.eps)
-    # smallest eigenvalue negative = not semipositive definite
-    if (lambda < -1e-10) {
-        rho <- 1/(1-lambda)
-        x <- rho * x + (1-rho) * diag(dim(x)[1])
-        ## now check if it is really positive definite by recursively calling
-        x <- make_psd(x)
-    }
-    return(x)
-})
-
-#################################### basic methods for kernel #################
-# show method
-#' \code{show} displays the kernel object briefly
-#' @param object kernel object
-#'
-#' @examples
-#' data(gwas)
-#' show(gwas)
-#'
-#' @export
-#' @rdname kernel-class
-setMethod('show', signature('kernel'),
-          definition = function(object){
-              cat('An object of class ', class(object), ' of type ', object@type,' for pathway ', object@pathway@id, '\n\n',sep='')
-              print(object@kernel)
-              invisible(NULL)
-          })
-
-# summary method
-setGeneric('summary', function(object, ...) standardGeneric('summary'))
-
-#' \code{summary} generates a kernel object summary including the number of individuals and genes for the pathway
-#'
-#' @export
-#' @rdname kernel-class
-#' @aliases summary,kernel,ANY-method
-setMethod('summary', signature='kernel',
-          definition = function(object){
-              cat('An object of class ', class(object), ' of type ', object@type,' for pathway ', object@pathway@id, ' with values: \n\n',sep='')
-              cat(paste('\nNumber of Individuals:',dim(object@kernel)[1]),'\n')
-              cat(paste('The pathway contains',dim(object@pathway@adj)[1],'genes.\n'))#,'genes and', SNPno[2], 'SNPs.\n'))
-              invisible(NULL)
-          })
-
-# plot method
-if (!isGeneric("plot")) setGeneric('plot')
-
-#' \code{plot} creates an image plot of a kernel object
-#'
-#' @param y missing (placeholder)
-#' @param hclust \code{logical}, indicating whether a dendrogram should be added
-#'
-#' @import lattice
-#' @export
-#' @rdname kernel-class
-#' @aliases plot,kernel,ANY-method
-setMethod('plot', signature(x='kernel',y='missing'),
-          function(x, y=NA, hclust=FALSE, ...){
-              if(hclust) {
-                  heatmap(x@kernel, symm=TRUE, col=rev(heat.colors(n=20)), Colv=NA,labRow=NA,labCol=NA, main=list(paste('Genetic Similarity Kernel Matrix for Pathway',x@pathway@id), cex=1.4), ...)
-              }else{
-                  print(levelplot(x@kernel, col.regions=rev(heat.colors(n=20)),  drop.unused.levels=FALSE, scales=list(alternating=0), main=paste('Genetic Similarity Kernel Matrix for Pathway',x@pathway@id)), ...)
-              }
-              invisible(NULL)
-          })
-
->>>>>>> 75cec7e1
+          })